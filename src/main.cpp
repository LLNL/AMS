#include <stdio.h>
#include <stdlib.h>
#include <vector>

#include <mfem.hpp>
#include <mfem/linalg/dtensor.hpp>

#include "eos.hpp"
#include "eos_idealgas.hpp"
#include "surrogate.hpp"
#include "hdcache.hpp"
#include "miniapp.hpp"
#include "mfem_utils.hpp"

double unitrand() { return (double)rand() / RAND_MAX; }


//! ----------------------------------------------------------------------------
//! the main miniapp function that is exposed to the shared lib
extern "C"
int mmp_main(bool is_cpu, int stop_cycle, bool pack_sparse_mats,
             int num_mats, int num_elems, int num_qpts,
             double *density_in, double *energy_in, bool *indicators_in) {


    // create an object of the miniapp
    MiniApp miniapp(num_mats, num_elems, num_qpts, is_cpu, pack_sparse_mats);

    // setup device

    //mfem::Device device(miniapp.device_name);
    mfem::Device device("cpu");
    device.Print();
    std::cout << std::endl;

    // -------------------------------------------------------------------------
    // setup eos, surrogare models, and hdcaches
    // TODO: keeping it consistent with Tom's existing code currently
    // Do we want different surrogates and caches for different materials?
    IdealGas *temp_eos = new IdealGas(1.6, 1.4);
    int cache_dim = 2;
    for (int mat_idx = 0; mat_idx < miniapp.num_mats; ++mat_idx) {
        miniapp.eoses[mat_idx] = new IdealGas(1.6, 1.4);
        miniapp.surrogates[mat_idx] = new SurrogateModel(temp_eos);
        miniapp.hdcaches[mat_idx] = new HDCache(cache_dim);
    }

    // -------------------------------------------------------------------------
    // initialize inputs and outputs as mfem tensors
    // -------------------------------------------------------------------------
    // inputs

    // mfem::DenseTensor has shapw (i,j,k)
    //  contains k 2D "DenseMatrix" each of size ixj

#if 1
    // if the data has been defined in C order (mat x elems x qpts)
    // the following conversion works
    mfem::DenseTensor density(density_in, num_qpts, num_elems, num_mats);
    mfem::DenseTensor energy(energy_in, num_qpts, num_elems, num_mats);

#else
    mfem::DenseTensor density(num_qpts, num_elems, num_mats);
    mfem::DenseTensor energy(num_mats, num_elems, num_qpts);

    // init inputs
    density = 0;
    energy = 0;

    // TODO: what are good initial values?
    int idx = 0;
    for (int mat_idx = 0; mat_idx < num_mats; ++mat_idx) {
    for (int elem_idx = 0; elem_idx < num_elems; ++elem_idx) {

        const int me = mat_idx*num_elems + elem_idx;
        if (!indicators_in[me]) {
            continue;
        }
        for (int qpt_idx = 0; qpt_idx < num_qpts; ++qpt_idx) {
            density(qpt_idx, elem_idx, mat_idx) = density_in[qpt_idx + me*num_qpts];
            energy(qpt_idx, elem_idx, mat_idx)  = energy_in[qpt_idx + me*num_qpts];
        }
    }}
#endif

    if (0) {
        //print_tensor_array("indicators_in", indicators_in, {1, num_mats, num_elems});
        //print_tensor_array("density_in", density_in, {num_mats, num_elems, num_qpts});
        //print_tensor_array("energy_in", energy_in, {num_mats, num_elems, num_qpts});

        print_dense_tensor("density", density);
        print_dense_tensor("density", density, indicators_in);
        //print_dense_tensor("energy", energy);
        //print_dense_tensor("energy", energy, indicators_in);
    }

    // outputs
    mfem::DenseTensor pressure(num_qpts, num_elems, num_mats);
    mfem::DenseTensor soundspeed2(num_qpts, num_elems, num_mats);
    mfem::DenseTensor bulkmod(num_qpts, num_elems, num_mats);
    mfem::DenseTensor temperature(num_qpts, num_elems, num_mats);

    // -------------------------------------------------------------------------
    // run through the cycles (time-steps)
    printf("\n");
    for (int c = 0; c <= stop_cycle; ++c)
    {
        std::cout << "--> cycle " << c << std::endl;
        miniapp.evaluate(density, energy, indicators_in,
                         pressure, soundspeed2, bulkmod, temperature);
        //break;
    }

    //print_dense_tensor("pressure", pressure, indicators_in);
}


//! ----------------------------------------------------------------------------
struct MiniAppArgs {

    const char *device_name    = "cpu";
    bool is_cpu                = true;

    int seed                   = 0;
    double empty_element_ratio = -1;

    int stop_cycle             = 10;

    int num_mats               = 5;
    int num_elems              = 10000;
    int num_qpts               = 64;
    bool pack_sparse_mats      = true;

    bool parse(int argc, char** argv) {

        mfem::OptionsParser args(argc, argv);
        args.AddOption(&device_name, "-d", "--device", "Device config string");
        args.AddOption(&stop_cycle, "-c", "--stop-cycle", "Stop cycle");
        args.AddOption(&num_mats, "-m", "--num-mats", "Number of materials");
        args.AddOption(&num_elems, "-e", "--num-elems", "Number of elements");
        args.AddOption(&num_qpts, "-q", "--num-qpts", "Number of quadrature points per element");
        args.AddOption(&empty_element_ratio,
                       "-r",
                       "--empty-element-ratio",
                       "Fraction of elements that are empty "
                       "for each material. If -1 use a random value for each. ");
        args.AddOption(&seed, "-s", "--seed", "Seed for rand");
        args.AddOption(&pack_sparse_mats,
                       "-p",
                       "--pack-sparse",
                       "-np",
                       "--do-not-pack-sparse",
                       "pack sparse material data before evals (cpu only)");

        args.Parse();
        if (!args.Good())
        {
           args.PrintUsage(std::cout);
           return false;
        }
        args.PrintOptions(std::cout);

        // small validation
        assert(stop_cycle > 0);
        assert(num_mats > 0);
        assert(num_elems > 0);
        assert(num_qpts > 0);
        assert((empty_element_ratio >= 0 && empty_element_ratio < 1) || empty_element_ratio == -1);

        return true;
    }
};


//! ----------------------------------------------------------------------------
//! entry point to the mini app
//! ----------------------------------------------------------------------------
int main(int argc, char **argv) {

    // order of indicators is [Mat x Elem]
    // order of all data is   [Mat x Elem x Qpt]

    MiniAppArgs args;
    bool success = args.parse(argc, argv);
    if (!success) {
        exit(EXIT_FAILURE);
    }

    // set up a randomization seed
    srand(args.seed);

    // -------------------------------------------------------------------------
    // setup indicators
    //  to represent which combinations of materials and elements exist
    // -------------------------------------------------------------------------
    bool indicators[args.num_mats * args.num_elems];

    for (int mat_idx = 0; mat_idx < args.num_mats; ++mat_idx) {

        // min ratio if empty_element_ratio is -1
        const double min_ratio = 0.2;
        const double ratio     = args.empty_element_ratio == -1 ? unitrand() * (1 - min_ratio) + min_ratio
                                                                 : 1 - args.empty_element_ratio;
        const int num_nonzero_elems = ratio * args.num_elems;
        std::cout << "using " << num_nonzero_elems << "/"<< args.num_elems << " for material " << mat_idx << std::endl;

        int nz = 0;
        for (int elem_idx = 0; elem_idx < args.num_elems; ++elem_idx) {

            const int me = elem_idx + mat_idx*args.num_elems;
            indicators[me] = false;

            if (nz < num_nonzero_elems) {
                if (((num_nonzero_elems - nz) == (args.num_elems - elem_idx)) || unitrand() <= ratio) {
                    indicators[me] = true;
                    std::cout << " setting (mat = " << mat_idx << ", elem = " << elem_idx << ") = 1\n";
                    nz++;
                }
            }
        }
    }

    // -------------------------------------------------------------------------
    // initialize inputs
    // -------------------------------------------------------------------------
    // inputs
    std::vector<double> density (args.num_mats * args.num_elems * args.num_qpts, 0.);
    std::vector<double> energy (args.num_mats * args.num_elems * args.num_qpts, 0.);

    // init inputs
    // TODO: what are good initial values?
    for (int mat_idx = 0; mat_idx < args.num_mats; ++mat_idx) {
        for (int elem_idx = 0; elem_idx < args.num_elems; ++elem_idx) {

           const int me = mat_idx*args.num_elems + elem_idx;
            if (!indicators[me])
                continue;

            for (int qpt_idx = 0; qpt_idx < args.num_qpts; ++qpt_idx) {
                //density[qpt_idx + me*args.num_qpts] = 100*mat_idx + 10*elem_idx + qpt_idx;
                //energy[qpt_idx + me*args.num_qpts] = 100*mat_idx + 10*elem_idx + qpt_idx;
                density[qpt_idx + me*args.num_qpts] = .1 + unitrand();
                energy[qpt_idx + me*args.num_qpts] = .1 + unitrand();
            }
        }
    }

    // -------------------------------------------------------------------------
    mmp_main(args.is_cpu, args.stop_cycle, args.pack_sparse_mats,
             args.num_mats, args.num_elems, args.num_qpts,
             density.data(), energy.data(), indicators);

<<<<<<< HEAD
=======
    // run through the cycles (time-steps)
    printf("\n");
    miniapp.start();
    for (int c = 0; c <= miniapp.stop_cycle; ++c)
    {
        printf("cycle %d\n", c);
        miniapp.evaluate(density, energy, indicators,
                         pressure, soundspeed2, bulkmod, temperature);
    }
>>>>>>> 71db6bac

    return EXIT_SUCCESS;
}

//! ----------------------------------------------------------------------------<|MERGE_RESOLUTION|>--- conflicted
+++ resolved
@@ -103,6 +103,7 @@
     // -------------------------------------------------------------------------
     // run through the cycles (time-steps)
     printf("\n");
+    miniapp.start();
     for (int c = 0; c <= stop_cycle; ++c)
     {
         std::cout << "--> cycle " << c << std::endl;
@@ -250,18 +251,6 @@
              args.num_mats, args.num_elems, args.num_qpts,
              density.data(), energy.data(), indicators);
 
-<<<<<<< HEAD
-=======
-    // run through the cycles (time-steps)
-    printf("\n");
-    miniapp.start();
-    for (int c = 0; c <= miniapp.stop_cycle; ++c)
-    {
-        printf("cycle %d\n", c);
-        miniapp.evaluate(density, energy, indicators,
-                         pressure, soundspeed2, bulkmod, temperature);
-    }
->>>>>>> 71db6bac
 
     return EXIT_SUCCESS;
 }
