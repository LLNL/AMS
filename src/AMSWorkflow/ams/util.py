# Copyright 2021-2023 Lawrence Livermore National Security, LLC and other
# AMSLib Project Developers
#
# SPDX-License-Identifier: Apache-2.0 WITH LLVM-exception

import datetime
import socket
import subprocess
import uuid
from pathlib import Path

from typing import Tuple

def get_unique_fn():
    # Randomly generate the output file name. We use the uuid4 function with the socket name and the current
    # date,time to create a unique filename with some 'meaning'.

    fn = [
        uuid.uuid4().hex,
        socket.gethostname(),
        str(datetime.datetime.now()).replace("-", "D").replace(" ", "T").replace(":", "C").replace(".", "p"),
    ]
    return "_".join(fn)

<<<<<<< HEAD
def generate_tls_certificate(host: str, port: int) -> Tuple[bool,str]:
    """Generate TLS certificate for RabbitMQ

        :param str host: The RabbitMQ hostname
        :param int port: The RabbitMQ port

        :rtype: Tuple[bool,str]
        :return: return a tuple with a boolean set to True if certificate got generated and the TLS certificate (other contains stderr)
    """
    openssl = subprocess.run(["openssl", "s_client", "-connect", f"{host}:{port}", "-showcerts"], check=True, capture_output=True)
    if openssl.returncode != 0:
        return False, openssl.stderr.decode().strip()
    sed = subprocess.run(["sed", "-ne", r"/-BEGIN CERTIFICATE-/,/-END CERTIFICATE-/p"],  input=openssl.stdout, capture_output=True)
    if sed.returncode != 0:
        return False, sed.stderr.decode().strip()
    return True, sed.stdout.decode().strip()
=======

def mkdir(root_path, fn):
    _tmp = root_path / Path(fn)
    if not _tmp.exists():
        _tmp.mkdir(parents=True, exist_ok=True)
    return _tmp
>>>>>>> c15e5a72
<|MERGE_RESOLUTION|>--- conflicted
+++ resolved
@@ -22,7 +22,6 @@
     ]
     return "_".join(fn)
 
-<<<<<<< HEAD
 def generate_tls_certificate(host: str, port: int) -> Tuple[bool,str]:
     """Generate TLS certificate for RabbitMQ
 
@@ -39,11 +38,9 @@
     if sed.returncode != 0:
         return False, sed.stderr.decode().strip()
     return True, sed.stdout.decode().strip()
-=======
 
 def mkdir(root_path, fn):
     _tmp = root_path / Path(fn)
     if not _tmp.exists():
         _tmp.mkdir(parents=True, exist_ok=True)
-    return _tmp
->>>>>>> c15e5a72
+    return _tmp