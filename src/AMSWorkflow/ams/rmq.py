# Copyright 2021-2023 Lawrence Livermore National Security, LLC and other
# AMSLib Project Developers
#
# SPDX-License-Identifier: Apache-2.0 WITH LLVM-exception

from dataclasses import dataclass
import functools
import logging
import ssl
import struct
import traceback
<<<<<<< HEAD
=======
from pathlib import Path
>>>>>>> c15e5a72
from typing import Callable, Optional, Tuple

import numpy as np
import json
import pika

class AMSMessage(object):
    """
    Represents a RabbitMQ incoming message from AMSLib.

    Attributes:
        body: The body of the message as received from RabbitMQ
    """

    def __init__(self, body: str):
        self.body = body

        self.num_elements = None
        self.hsize = None
        self.dtype_byte = None
        self.mpi_rank = None
        self.domain_name_size = None
        self.domain_names = []
        self.input_dim = None
        self.output_dim = None

    def __str__(self):
        dt = "float" if self.dtype_byte == 4 else 8
        if not self.dtype_byte:
            dt = None
        return f"AMSMessage(domain={self.domain_names}, #mpi={self.mpi_rank}, num_elements={self.num_elements}, datatype={dt}, input_dim={self.input_dim}, output_dim={self.output_dim})"

    def __repr__(self):
        return self.__str__()

    def header_format(self) -> str:
        """
        This string represents the AMS format in Python pack format:
        See https://docs.python.org/3/library/struct.html#format-characters
        - 1 byte is the size of the header (here 12). Limit max: 255
        - 1 byte is the precision (4 for float, 8 for double). Limit max: 255
        - 2 bytes are the MPI rank (0 if AMS is not running with MPI). Limit max: 65535
        - 2 bytes to store the size of the MSG domain name. Limit max: 65535
        - 4 bytes are the number of elements in the message. Limit max: 2^32 - 1
        - 2 bytes are the input dimension. Limit max: 65535
        - 2 bytes are the output dimension. Limit max: 65535
        - 2 bytes are for aligning memory to 8

            |_Header_|_Datatype_|_Rank_|_DomainSize_|_#elems_|_InDim_|_OutDim_|_Pad_|_DomainName_|.Real_Data.|

        Then the data starts at byte 16 with the domain name, then the real data and
        is structured as pairs of input/outputs. Let K be the total number of elements,
        then we have K pairs of inputs/outputs (either float or double):

            |__Header_(16B)__|_Domain_Name_|__Input 1__|__Output 1__|...|__Input_K__|__Output_K__|

        """
        return "BBHHIHHH"

    def endianness(self) -> str:
        """
        '=' means native endianness in standart size (system).
        See https://docs.python.org/3/library/struct.html#format-characters
        """
        return "="

    def encode(self, num_elem: int, domain_name: str, input_dim: int, output_dim: int, dtype_byte: int = 4) -> bytes:
        """
        For debugging and testing purposes, this function encode a message identical to what AMS would send
        """
        header_format = self.ams_endianness() + self.ams_header_format()
        hsize = struct.calcsize(header_format)
        assert dtype_byte in [4, 8]
        dt = "f" if dtype_byte == 4 else "d"
        mpi_rank = 0
        data = np.random.rand(num_elem * (input_dim + output_dim))
        domain_name_size = len(domain_name)
        domain_name = bytes(domain_name, "utf-8")
        padding = 0
        header_content = (hsize, dtype_byte, mpi_rank, domain_name_size, data.size, input_dim, output_dim, padding)
        # float or double
        msg_format = f"{header_format}{domain_name_size}s{data.size}{dt}"
        return struct.pack(msg_format, *header_content, domain_name, *data)

    def _parse_header(self, body: str) -> dict:
        """
        Parse the header to extract information about data.
        """
        fmt = self.endianness() + self.header_format()
        if len(body) == 0:
            print("Empty message. skipping")
            return {}

        hsize = struct.calcsize(fmt)
        res = {}
        # Parse header
        (
            res["hsize"],
            res["datatype"],
            res["mpirank"],
            res["domain_size"],
            res["num_element"],
            res["input_dim"],
            res["output_dim"],
            res["padding"],
        ) = struct.unpack(fmt, body[:hsize])
        assert hsize == res["hsize"]
        assert res["datatype"] in [4, 8]
        if len(body) < hsize:
            print(f"Incomplete message of size {len(body)}. Header should be of size {hsize}. skipping")
            return {}

        # Theoritical size in Bytes for the incoming message (without the header)
        # Int() is needed otherwise we might overflow here (because of uint16 / uint8)
        res["dsize"] = int(res["datatype"]) * int(res["num_element"]) * (int(res["input_dim"]) + int(res["output_dim"]))
        res["msg_size"] = hsize + res["dsize"]
        res["multiple_msg"] = len(body) != res["msg_size"]

        self.num_elements = int(res["num_element"])
        self.hsize = int(res["hsize"])
        self.dtype_byte = int(res["datatype"])
        self.mpi_rank = int(res["mpirank"])
        self.domain_name_size = int(res["domain_size"])
        self.input_dim = int(res["input_dim"])
        self.output_dim = int(res["output_dim"])

        return res

    def _parse_data(self, body: str, header_info: dict) -> Tuple[str, np.array, np.array]:
        data = np.array([])
        if len(body) == 0:
            return data
        hsize = header_info["hsize"]
        dsize = header_info["dsize"]
        domain_name_size = header_info["domain_size"]
        domain_name = body[hsize : hsize + domain_name_size]
        domain_name = domain_name.decode("utf-8")
        try:
            if header_info["datatype"] == 4:  # if datatype takes 4 bytes (float)
                data = np.frombuffer(
                    body[hsize + domain_name_size : hsize + domain_name_size + dsize], dtype=np.float32
                )
            else:
                data = np.frombuffer(
                    body[hsize + domain_name_size : hsize + domain_name_size + dsize], dtype=np.float64
                )
        except ValueError as e:
            print(f"Error: {e} => {header_info}")
            return np.array([])

        idim = header_info["input_dim"]
        odim = header_info["output_dim"]
        data = data.reshape((-1, idim + odim))
        # Return input, output
        return (domain_name, data[:, :idim], data[:, idim:])

    def _decode(self, body: str) -> Tuple[np.array]:
        input = []
        output = []
        # Multiple AMS messages could be packed in one RMQ message
        # TODO: we should manage potential mutliple messages per AMSMessage better
        while body:
            header_info = self._parse_header(body)
            domain_name, temp_input, temp_output = self._parse_data(body, header_info)
<<<<<<< HEAD
            # print(f"MSG: {domain_name} input shape {temp_input.shape} outpute shape {temp_output.shape}")
=======
>>>>>>> c15e5a72
            # total size of byte we read for that message
            chunk_size = header_info["hsize"] + header_info["dsize"] + header_info["domain_size"]
            input.append(temp_input)
            output.append(temp_output)
            # We remove the current message and keep going
            body = body[chunk_size:]
            self.domain_names.append(domain_name)
        return domain_name, np.concatenate(input), np.concatenate(output)

    def decode(self) -> Tuple[str, np.array, np.array]:
        return self._decode(self.body)

def default_ams_callback(method, properties, body):
    """Simple callback that decode incoming message assuming they are AMS binary messages"""
    return AMSMessage(body)

class AMSChannel:
    """
    A wrapper around Pika RabbitMQ channel
    """

    def __init__(self, connection, q_name, callback: Optional[Callable] = None, logger: Optional[logging.Logger] = None):
        self.connection = connection
        self.q_name = q_name
        self.logger = logger if logger else logging.getLogger(__name__)
        self.callback = callback if callback else self.default_callback

    def __enter__(self):
        self.open()
        return self

    def __exit__(self, exc_type, exc_val, exc_tb):
        self.close()

    def default_callback(self, method, properties, body):
        """ Simple callback that return the message received"""
        return body

    def open(self):
        self.channel = self.connection.channel()
        self.channel.queue_declare(queue=self.q_name)

    def close(self):
        self.channel.close()

    def receive(self, n_msg: int = None, timeout: int = None, accum_msg = list()):
        """
        Consume a message on the queue and post processing by calling the callback.
        @param n_msg The number of messages to receive.
            - if n_msg is None, this call will block for ever and will process all messages that arrives
            - if n_msg = 1 for example, this function will block until one message has been processed.
        @param timeout If None, timout infinite, otherwise timeout in seconds
        @return a list containing all received messages
        """

        if self.channel and self.channel.is_open:
            self.logger.info(
                f"Starting to consume messages from queue={self.q_name} ..."
            )
            # we will consume only n_msg and requeue all other messages
            # if there are more messages in the queue.
            # It will block as long as n_msg did not get read
            if n_msg:
                n_msg = max(n_msg, 0)
                message_consumed = 0
                # Comsume n_msg messages and break out
                for method_frame, properties, body in self.channel.consume(self.q_name, inactivity_timeout=timeout):
                    if (method_frame, properties, body) == (None, None, None):
                        self.logger.info(f"Timeout after {timeout} seconds")
                        self.channel.cancel()
                        break
                    # Call the call on the message parts
                    try:
                        accum_msg.append(
                            self.callback(
                                method_frame,
                                properties,
                                body,
                            )
                        )
                    except Exception as e:
                        self.logger.error(f"Exception {type(e)}: {e}")
                        self.logger.debug(traceback.format_exc())
                    finally:
                        # Acknowledge the message even on failure
                        self.channel.basic_ack(delivery_tag=method_frame.delivery_tag)
                        message_consumed += 1
                    self.logger.warning(
                        f"Consumed message {message_consumed}/{method_frame.delivery_tag} (exchange=\'{method_frame.exchange}\', routing_key={method_frame.routing_key})"
                    )
                    # Escape out of the loop after nb_msg messages
                    if message_consumed == n_msg:
                        # Cancel the consumer and return any pending messages
                        self.channel.cancel()
                        break
        return accum_msg

    def send(self, text: str, exchange : str = ""):
        """
        Send a message
        @param text The text to send
        @param exchange Exchange to use
        """
        self.channel.basic_publish(exchange=exchange, routing_key=self.q_name, body=text)
        return

    def get_messages(self):
        return  # messages

    def purge(self):
        """Removes all the messages from the queue."""
        if self.channel and self.channel.is_open:
            self.channel.queue_purge(self.q_name)

class BlockingClient:
    """
    BlockingClient is a class that manages a simple blocking RMQ client lifecycle.
    """

    def __init__(
        self,
        host: str,
        port: int,
        vhost: str,
        user: str,
        password: str,
        cert: Optional[str] = None,
        callback: Optional[Callable] = None,
        logger: Optional[logging.Logger] = None
    ):
        # CA Cert, can be generated with (where $REMOTE_HOST and $REMOTE_PORT can be found in the JSON file):
        # openssl s_client -connect $REMOTE_HOST:$REMOTE_PORT -showcerts < /dev/null 2>/dev/null | sed -ne '/-BEGIN CERTIFICATE-/,/-END CERTIFICATE-/p' rmq-pds.crt
        self.logger = logger if logger else logging.getLogger(__name__)
        self.cert = cert

        if self.cert is None or self.cert == "":
            ssl_options = None
        else:
            self.context = ssl.SSLContext(ssl.PROTOCOL_TLS_CLIENT)
            self.context.verify_mode = ssl.CERT_REQUIRED
            self.context.check_hostname = False
            self.context.load_verify_locations(self.cert)
            ssl_options = pika.SSLOptions(self.context)

        self.host = host
        self.vhost = vhost
        self.port = port
        self.user = user
        self.password = password
        self.callback = callback

        self.credentials = pika.PlainCredentials(self.user, self.password)

        self.connection_params = pika.ConnectionParameters(
            host=self.host,
            port=self.port,
            virtual_host=self.vhost,
            credentials=self.credentials,
            ssl_options=ssl_options,
        )

    def __enter__(self):
        self.connection = pika.BlockingConnection(self.connection_params)
        return self

    def __exit__(self, exc_type, exc_val, exc_tb):
        self.connection.close()

    def connect(self, queue):
        """Connect to the queue"""
        return AMSChannel(self.connection, queue, self.callback)


class AsyncConsumer(object):
    """
    Asynchronous RMQ consumer. AsyncConsumer handles unexpected interactions
    with RabbitMQ such as channel and connection closures. AsyncConsumer can
    receive messages but cannot send messages.
    """

    def __init__(
        self,
        host: str,
        port: int,
        vhost: str,
        user: str,
        password: str,
        cert: str,
        queue: str,
        prefetch_count: int = 1,
        on_message_cb: Optional[Callable] = None,
        on_close_cb: Optional[Callable] = None,
        logger: Optional[logging.Logger] = None,
    ):
        """Create a new instance of the consumer class, passing in the AMQP
        URL used to connect to RabbitMQ.

        :param str credentials: The credentials file in JSON
        :param str cacert: The TLS certificate
        :param str queue: The queue to listen to
        :param Callable: on_message_cb this function will be called each time Pika receive a message
        :param Callable: on_close_cb this function will be called when Pika will close the connection
        :param int: prefetch_count Define consumer throughput, should be relative to resource and number of messages expected

        """
        self._user = user
        self._passwd = password
        self._host = host
        self._port = port
        self._vhost = vhost
        self._cacert = cert
        self._queue = queue

        self.should_reconnect = False
        # Holds the latest error/reason to reconnect
        # Could be a Tuple like (200, 'Normal shutdown') or an exception from pika.AMQPError
        self.reconnect_reason = None
        self.was_consuming = False
        self.logger = logger if logger else logging.getLogger(__name__)

        self._connection = None
        self._connection_parameters = None
        self._channel = None
        self._closing = False
        self._consumer_tag = None
        self._consuming = False
        self._prefetch_count = prefetch_count
        self._on_message_cb = on_message_cb
        self._on_close_cb = on_close_cb

    def __enter__(self):
        self.run()
        return self

    def __exit__(self, exc_type, exc_val, exc_tb):
        self.stop()

    def connection_params(self):
        """
        Create the pika credentials using TLS needed to connect to RabbitMQ.

        :rtype: pika.ConnectionParameters
        """
        ssl_context = ssl.SSLContext(ssl.PROTOCOL_TLS_CLIENT)
        ssl_context.verify_mode = ssl.CERT_REQUIRED
        ssl_context.check_hostname = False
        ssl_context.load_verify_locations(self._cacert)

        pika_credentials = pika.PlainCredentials(self._user, self._passwd)
        return pika.ConnectionParameters(
            host=self._host,
            port=self._port,
            virtual_host=self._vhost,
            credentials=pika_credentials,
            ssl_options=pika.SSLOptions(ssl_context),
        )

    def connect(self):
        """This method connects to RabbitMQ, returning the connection handle.
        When the connection is established, the on_connection_open method
        will be invoked by pika.

        :rtype: pika.SelectConnection

        """
        self._connection_parameters = self.connection_params()
        self.logger.debug(f"Connecting to {self._host}")

        return pika.SelectConnection(
            parameters=self._connection_parameters,
            on_open_callback=self.on_connection_open,
            on_open_error_callback=self.on_connection_open_error,
            on_close_callback=self.on_connection_closed,
        )

    def close_connection(self):
        self._consuming = False
        if self._connection.is_closing or self._connection.is_closed:
            self.logger.debug("Connection is closing or already closed")
        else:
            self.logger.debug("Closing connection")
            self._connection.close()

    def on_connection_open(self, connection):
        """This method is called by pika once the connection to RabbitMQ has
        been established. It passes the handle to the connection object in
        case we need it, but in this case, we'll just mark it unused.

        :param pika.SelectConnection _unused_connection: The connection

        """
        assert self._connection is connection
        self.logger.debug("Connection opened")
        self.open_channel()

    def on_connection_open_error(self, _unused_connection, err):
        """This method is called by pika if the connection to RabbitMQ
        can't be established.

        :param pika.SelectConnection _unused_connection: The connection
        :param Exception err: The error

        """
        self.logger.error(f"Connection open failed: {err}")
        self.reconnect_reason = err
        self.reconnect()

    def on_connection_closed(self, _unused_connection, reason):
        """This method is invoked by pika when the connection to RabbitMQ is
        closed unexpectedly. Since it is unexpected, we will reconnect to
        RabbitMQ if it disconnects.

        :param pika.connection.Connection connection: The closed connection obj
        :param Exception reason: exception representing reason for loss of
            connection.

        """
        self._channel = None
        if self._closing:
            self._connection.ioloop.stop()
        else:
            self.logger.warning(f"Connection closed, reconnect necessary: {reason}")
            self.reconnect_reason = reason
            self.reconnect()

    def reconnect(self):
        """Will be invoked if the connection can't be opened or is
        closed. Indicates that a reconnect is necessary then stops the
        ioloop.

        """
        self.should_reconnect = True
        self.stop()

    def open_channel(self):
        """Open a new channel with RabbitMQ by issuing the Channel.Open RPC
        command. When RabbitMQ responds that the channel is open, the
        on_channel_open callback will be invoked by pika.

        """
        self.logger.debug("Creating a new channel")
        self._connection.channel(on_open_callback=self.on_channel_open)

    def on_channel_open(self, channel):
        """This method is invoked by pika when the channel has been opened.
        The channel object is passed in so we can make use of it.

        Since the channel is now open, we'll declare the exchange to use.

        :param pika.channel.Channel channel: The channel object

        """
        self._channel = channel
        self.logger.debug("Channel opened")
        self.add_on_channel_close_callback()
        # we do not set up exchange first here, we use the default exchange ''
        self.setup_queue(self._queue)

    def add_on_channel_close_callback(self):
        """This method tells pika to call the on_channel_closed method if
        RabbitMQ unexpectedly closes the channel.

        """
        self.logger.debug("Adding channel close callback")
        self._channel.add_on_close_callback(self.on_channel_closed)

    def on_channel_closed(self, channel, reason):
        """Invoked by pika when RabbitMQ unexpectedly closes the channel.
        Channels are usually closed if you attempt to do something that
        violates the protocol, such as re-declare an exchange or queue with
        different parameters. In this case, we'll close the connection
        to shutdown the object.

        :param pika.channel.Channel: The closed channel
        :param Exception reason: why the channel was closed

        """
        self.logger.debug(f"Channel was closed. {reason}")
        if isinstance(self._on_close_cb, Callable):
            self._on_close_cb()  # running user callback
        self.close_connection()

    def setup_queue(self, queue_name):
        """Setup the queue on RabbitMQ by invoking the Queue.Declare RPC
        command. When it is complete, the on_queue_declareok method will
        be invoked by pika.

        :param str|unicode queue_name: The name of the queue to declare.

        """
        self.logger.debug(f'Declaring queue "{queue_name}"')
        cb = functools.partial(self.on_queue_declareok, userdata=queue_name)
        self._channel.queue_declare(queue=queue_name, exclusive=False, callback=cb)

    def on_queue_declareok(self, _unused_frame, userdata):
        """Method invoked by pika when the Queue.Declare RPC call made in
        setup_queue has completed. In this method we will bind the queue
        and exchange together with the routing key by issuing the Queue.Bind
        RPC command. When this command is complete, the on_bindok method will
        be invoked by pika.

        :param pika.frame.Method _unused_frame: The Queue.DeclareOk frame
        :param str|unicode userdata: Extra user data (queue name)

        """
        queue_name = userdata
        self.logger.debug(f'Queue "{queue_name}" declared')
        self.set_qos()

    def set_qos(self):
        """This method sets up the consumer prefetch to only be delivered
        one message at a time. The consumer must acknowledge this message
        before RabbitMQ will deliver another one. You should experiment
        with different prefetch values to achieve desired performance.

        """
        self._channel.basic_qos(prefetch_count=self._prefetch_count, callback=self.on_basic_qos_ok)

    def on_basic_qos_ok(self, _unused_frame):
        """Invoked by pika when the Basic.QoS method has completed. At this
        point we will start consuming messages by calling start_consuming
        which will invoke the needed RPC commands to start the process.

        :param pika.frame.Method _unused_frame: The Basic.QosOk response frame

        """
        self.logger.debug(f"QOS set to: {self._prefetch_count}")
        self.start_consuming()

    def start_consuming(self):
        """This method sets up the consumer by first calling
        add_on_cancel_callback so that the object is notified if RabbitMQ
        cancels the consumer. It then issues the Basic.Consume RPC command
        which returns the consumer tag that is used to uniquely identify the
        consumer with RabbitMQ. We keep the value to use it when we want to
        cancel consuming. The on_message method is passed in as a callback pika
        will invoke when a message is fully received.

        """
        self.logger.debug("Issuing consumer related RPC commands")
        self.add_on_cancel_callback()
        self._consumer_tag = self._channel.basic_consume(self._queue, self.on_message, auto_ack=False)
        self.was_consuming = True
        self._consuming = True
        self.logger.info(f"Waiting for messages (tag: {self._consumer_tag}). To exit press CTRL+C")

    def add_on_cancel_callback(self):
        """Add a callback that will be invoked if RabbitMQ cancels the consumer
        for some reason. If RabbitMQ does cancel the consumer,
        on_consumer_cancelled will be invoked by pika.

        """
        self.logger.debug("Adding consumer cancellation callback")
        self._channel.add_on_cancel_callback(self.on_consumer_cancelled)

    def on_consumer_cancelled(self, method_frame):
        """Invoked by pika when RabbitMQ sends a Basic.Cancel for a consumer
        receiving messages.

        :param pika.frame.Method method_frame: The Basic.Cancel frame

        """
        self.logger.debug(f"Consumer was cancelled remotely, shutting down: {method_frame}")
        if self._channel:
            self._channel.close()

    def on_message(self, _unused_channel, basic_deliver, properties, body):
        """Invoked by pika when a message is delivered from RabbitMQ. The
        channel is passed for your convenience. The basic_deliver object that
        is passed in carries the exchange, routing key, delivery tag and
        a redelivered flag for the message. The properties passed in is an
        instance of BasicProperties with the message properties and the body
        is the message that was sent.

        :param pika.channel.Channel _unused_channel: The channel object
        :param pika.Spec.Basic.Deliver: basic_deliver method
        :param pika.Spec.BasicProperties: properties
        :param bytes body: The message body

        """
        self.logger.info(f"Received message #{basic_deliver.delivery_tag} from {properties}")
        if isinstance(self._on_message_cb, Callable):
            self._on_message_cb(_unused_channel, basic_deliver, properties, body)
        self.acknowledge_message(basic_deliver.delivery_tag)

    def acknowledge_message(self, delivery_tag):
        """Acknowledge the message delivery from RabbitMQ by sending a
        Basic.Ack RPC method for the delivery tag.

        :param int delivery_tag: The delivery tag from the Basic.Deliver frame

        """
        self.logger.debug(f"Acknowledging message {delivery_tag}")
        self._channel.basic_ack(delivery_tag)

    def stop_consuming(self):
        """Tell RabbitMQ that you would like to stop consuming by sending the
        Basic.Cancel RPC command.

        """
        if self._channel:
            self.logger.debug("Sending a Basic.Cancel RPC command to RabbitMQ")
            cb = functools.partial(self.on_cancelok, userdata=self._consumer_tag)
            self._channel.basic_cancel(self._consumer_tag, cb)

    def on_cancelok(self, _unused_frame, userdata):
        """This method is invoked by pika when RabbitMQ acknowledges the
        cancellation of a consumer. At this point we will close the channel.
        This will invoke the on_channel_closed method once the channel has been
        closed, which will in-turn close the connection.

        :param pika.frame.Method _unused_frame: The Basic.CancelOk frame
        :param str|unicode userdata: Extra user data (consumer tag)

        """
        self._consuming = False
        self.logger.debug(f"RabbitMQ acknowledged the cancellation of the consumer: {userdata}")
        self.close_channel()

    def close_channel(self):
        """Call to close the channel with RabbitMQ cleanly by issuing the
        Channel.Close RPC command.
        """
        self.logger.debug("Closing the channel")
        self._channel.close()

    def run(self):
        """Run the example consumer by connecting to RabbitMQ and then
        starting the IOLoop to block and allow the SelectConnection to operate.
        """
        self._connection = self.connect()
        self._connection.ioloop.start()

    def stop(self):
        """Cleanly shutdown the connection to RabbitMQ by stopping the consumer
        with RabbitMQ. When RabbitMQ confirms the cancellation, on_cancelok
        will be invoked by pika, which will then closing the channel and
        connection.
        """
        if not self._closing:
            self._closing = True
            self.logger.debug(" Stopping RabbitMQ connection")
            if self._consuming:
                self.stop_consuming()
            else:
                if self._connection:
                    self._connection.ioloop.stop()
            self.logger.debug("Stopped RabbitMQ connection")


class AsyncFanOutConsumer(AsyncConsumer):
    def __init__(
        self,
        host: str,
        port: int,
        vhost: str,
        user: str,
        password: str,
        cert: str,
        queue: str,
        prefetch_count: int = 1,
        on_message_cb: Optional[Callable] = None,
        on_close_cb: Optional[Callable] = None,
        logger: Optional[logging.Logger] = None,
    ):
        super().__init__(
            host, port, vhost, user, password, cert, queue, prefetch_count, on_message_cb, on_close_cb, logger
        )

    # Callback when the channel is open
    def on_channel_open(self, channel):
        self._channel = channel
        self.logger.debug("Channel opened")
        self.add_on_channel_close_callback()
        self._channel.exchange_declare(
            exchange="control-panel", exchange_type="fanout", callback=self.on_exchange_declared
        )

    # Callback when the exchange is declared
    def on_exchange_declared(self, frame):
        self._channel.queue_declare(queue="", exclusive=True, callback=self.on_queue_declared)

    # Callback when the queue is declared
    def on_queue_declared(self, queue_result):
        self._queue = queue_result.method.queue
        self._channel.queue_bind(exchange="control-panel", queue=self._queue, callback=self.on_queue_bound)

    # Callback when the queue is bound to the exchange
    def on_queue_bound(self, frame):
        self.set_qos()


class AMSSyncProducer:

    def __init__(
        self,
        host: str,
        port: int,
        vhost: str,
        user: str,
        password: str,
        cert: str,
        publish_queue: str,
        logger: Optional[logging.Logger] = None,
    ):

        self.host = host
        self.port = port
        self.vhost = vhost
        self.user = user
        self.password = password
        self.cert = cert
        self._connected = False
        self._publish_queue = publish_queue
        self._num_sent_messages = 0
        self._num_confirmed_messages = 0

    def open(self):
        context = ssl.SSLContext(ssl.PROTOCOL_TLS_CLIENT)
        context.verify_mode = ssl.CERT_REQUIRED
        context.check_hostname = False
        context.load_verify_locations(self.cert)
        credentials = pika.PlainCredentials(self.user, self.password)
        self.connection_parameters = pika.ConnectionParameters(
            host=self.host,
            port=self.port,
            virtual_host=self.vhost,
            credentials=credentials,
            ssl_options=pika.SSLOptions(context),
        )

        self.connection = pika.BlockingConnection(self.connection_parameters)
        self.channel = self.connection.channel()

        result = self.channel.queue_declare(queue=self._publish_queue, exclusive=False)
        # TODO: assert if publish_queue is different than method.queue.
        # Verify if this is guaranteed by the RMQ specification.
        self._publish_queue = result.method.queue
        self._connected = True
        return self

    def close(self):
        self.connection.close()

    def __enter__(self):
        return self.open()

    def __exit__(self, exc_type, exc_val, exc_tb):
        self.close()

    def send_message(self, message):
        self._num_sent_messages += 1
        try:
            self.channel.basic_publish(exchange="", routing_key=self._publish_queue, body=message)
        except pika.exceptions.UnroutableError:
            print(f" [{self._num_sent_messages}] Message could not be confirmed")
        else:
            self._num_confirmed_messages += 1


class AMSFanOutProducer(AMSSyncProducer):

    def __init__(
        self,
        host: str,
        port: int,
        vhost: str,
        user: str,
        password: str,
        cert: str,
        logger: logging.Logger = None,
    ):
        super().__init__(host, port, vhost, user, password, cert, "control-panel", logger)

    def open(self):
        context = ssl.SSLContext(ssl.PROTOCOL_TLS_CLIENT)
        context.verify_mode = ssl.CERT_REQUIRED
        context.check_hostname = False
        context.load_verify_locations(self.cert)
        credentials = pika.PlainCredentials(self.user, self.password)
        self.connection_parameters = pika.ConnectionParameters(
            host=self.host,
            port=self.port,
            virtual_host=self.vhost,
            credentials=credentials,
            ssl_options=pika.SSLOptions(context),
        )

        self.connection = pika.BlockingConnection(self.connection_parameters)
        self.channel = self.connection.channel()
        self.channel.exchange_declare(exchange="control-panel", exchange_type="fanout")
        self._connected = True
        return self

    def close(self):
        self.channel.exchange_delete(exchange=self._publish_queue)

    def broadcast(self, message):
        self._num_sent_messages += 1
        try:
            self.channel.basic_publish(exchange="control-panel", routing_key="", body=message)
            print(f" [x] Sent '{message}'")
        except pika.exceptions.UnroutableError:
            print(f" [{self._num_sent_messages}] Message could not be confirmed")
        else:
            self._num_confirmed_messages += 1


@dataclass
class AMSRMQConfiguration:
    service_port: int
    service_host: str
    rabbitmq_erlang_cookie: str
    rabbitmq_name: str
    rabbitmq_password: str
    rabbitmq_user: str
    rabbitmq_vhost: str
    rabbitmq_cert: str
    rabbitmq_inbound_queue: str
    rabbitmq_outbound_queue: str
    rabbitmq_ml_submit_queue: str
    rabbitmq_ml_status_queue: str

    def __post_init__(self):
        if not Path(self.rabbitmq_cert).exists():
            raise RuntimeError(f"Certificate rmq path: {self.rabbitmq_cert} does not exist")

    @classmethod
    def from_json(cls, json_file):
        if not Path(json_file).exists():
            raise RuntimeError(f"Certificate rmq path: {json_file} does not exist")

        with open(json_file, "r") as fd:
            data = json.load(fd)
        data = {key.replace("-", "_"): value for key, value in data.items()}

        return cls(**data)

    def to_dict(self, AMSlib=False):
        assert AMSlib, "AMSRMQConfiguration cannot convert class to non amslib dictionary"
        if AMSlib:
            return {
                "service-port": self.service_port,
                "service-host": self.service_host,
                "rabbitmq-erlang-cookie": self.rabbitmq_erlang_cookie,
                "rabbitmq-name": self.rabbitmq_name,
                "rabbitmq-password": self.rabbitmq_password,
                "rabbitmq-user": self.rabbitmq_user,
                "rabbitmq-vhost": self.rabbitmq_vhost,
                "rabbitmq-cert": self.rabbitmq_cert,
                "rabbitmq-outbound-queue": self.rabbitmq_outbound_queue,
                "rabbitmq-exchange": "not-used",
                "rabbitmq-routing-key": "",
            }
        raise<|MERGE_RESOLUTION|>--- conflicted
+++ resolved
@@ -9,10 +9,7 @@
 import ssl
 import struct
 import traceback
-<<<<<<< HEAD
-=======
 from pathlib import Path
->>>>>>> c15e5a72
 from typing import Callable, Optional, Tuple
 
 import numpy as np
@@ -177,10 +174,7 @@
         while body:
             header_info = self._parse_header(body)
             domain_name, temp_input, temp_output = self._parse_data(body, header_info)
-<<<<<<< HEAD
             # print(f"MSG: {domain_name} input shape {temp_input.shape} outpute shape {temp_output.shape}")
-=======
->>>>>>> c15e5a72
             # total size of byte we read for that message
             chunk_size = header_info["hsize"] + header_info["dsize"] + header_info["domain_size"]
             input.append(temp_input)
