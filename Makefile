--- conflicted
+++ resolved
@@ -14,17 +14,12 @@
 mfem.lib    = $(mfem.prefix)/lib/libmfem
 mfem.build  = $(mfem.prefix)/build
 
-<<<<<<< HEAD
-src = src/main.cpp
-exe = mmp-$(SYS_TYPE)
-=======
 # Add this line if we want to start writting files.
 #cxxflags += -D__ENABLE_DB__
 
 exe = mmp-$(SYS_TYPE)
 src = src/main.cpp
 headers = src/basedb.hpp  src/eos.hpp  src/eos_idealgas.hpp  src/hdcache.hpp  src/miniapp.hpp  src/surrogate.hpp
->>>>>>> 71db6bac
 
 .DEFAULT_GOAL := $(exe)
 
@@ -36,12 +31,8 @@
 	$(MAKE) -C mfem config $(mfem.opts) MFEM_SHARED=YES MFEM_CXX=$(cxx) MFEM_CXXFLAGS="$(cxxflags)" BUILD_DIR=$(mfem.build) PREFIX=$(mfem.prefix) $(cfg)
 	$(MAKE) -C $(mfem.build) install
 
-<<<<<<< HEAD
-$(exe): $(src) $(mfem.lib)
+$(exe): $(src) $(mfem.lib) $(headers) Makefile
 	$(cxx) $(cxxflags) $< -I$(mfem.prefix)/include -L$(mfem.prefix)/lib -lmfem -fPIC --shared -o $@.so
-=======
-$(exe): $(src) $(mfem.lib) $(headers) Makefile
->>>>>>> 71db6bac
 	$(cxx) $(cxxflags) $< -I$(mfem.prefix)/include -L$(mfem.prefix)/lib -lmfem -o $@
 
 clean:
